from __future__ import annotations

import re
from typing import TYPE_CHECKING, Any

if TYPE_CHECKING:
    from sentence_transformers.SentenceTransformer import SentenceTransformer


class SentenceEvaluator:
    """
    Base class for all evaluators. Notably, this class introduces the ``greater_is_better`` and ``primary_metric``
    attributes. The former is a boolean indicating whether a higher evaluation score is better, which is used
    for choosing the best checkpoint if ``load_best_model_at_end`` is set to ``True`` in the training arguments.

    The latter is a string indicating the primary metric for the evaluator. This has to be defined whenever
    the evaluator returns a dictionary of metrics, and the primary metric is the key pointing to the primary
    metric, i.e. the one that is used for model selection and/or logging.

    Extend this class and implement __call__ for custom evaluators.
    """

    def __init__(self):
        self.greater_is_better = True
        self.primary_metric = None

    def __call__(
        self, model: SentenceTransformer, output_path: str = None, epoch: int = -1, steps: int = -1
    ) -> float | dict[str, float]:
        """
        This is called during training to evaluate the model.
        It returns a score for the evaluation with a higher score indicating a better result.

        Args:
            model: the model to evaluate
            output_path: path where predictions and metrics are written
                to
            epoch: the epoch where the evaluation takes place. This is
                used for the file prefixes. If this is -1, then we
                assume evaluation on test data.
            steps: the steps in the current epoch at time of the
                evaluation. This is used for the file prefixes. If this
                is -1, then we assume evaluation at the end of the
                epoch.

        Returns:
            Either a score for the evaluation with a higher score
            indicating a better result, or a dictionary with scores. If
            the latter is chosen, then `evaluator.primary_metric` must
            be defined
        """
        pass

    def prefix_name_to_metrics(self, metrics: dict[str, float], name: str) -> dict[str, float]:
        if not name:
<<<<<<< HEAD
            return metrics

        def maybe_to_float(value: Any) -> Any:
            try:
                return float(value)
            except ValueError:
                return value

        metrics = {name + "_" + key: maybe_to_float(value) for key, value in metrics.items()}
=======
            return {key: float(value) for key, value in metrics.items()}
        metrics = {name + "_" + key: float(value) for key, value in metrics.items()}
>>>>>>> 63758e13
        if hasattr(self, "primary_metric") and not self.primary_metric.startswith(name + "_"):
            self.primary_metric = name + "_" + self.primary_metric
        return metrics

    def store_metrics_in_model_card_data(
        self, model: SentenceTransformer, metrics: dict[str, Any], epoch: int = 0, step: int = 0
    ) -> None:
        model.model_card_data.set_evaluation_metrics(self, metrics, epoch, step)

    @property
    def description(self) -> str:
        """
        Returns a human-readable description of the evaluator: BinaryClassificationEvaluator -> Binary Classification

        1. Replace "CE" prefix with "CrossEncoder"
        2. Remove "Evaluator" from the class name
        3. Add a space before every capital letter
        """
        class_name = self.__class__.__name__

        if class_name.startswith("CE"):
            class_name = "CrossEncoder" + class_name[2:]

        try:
            index = class_name.index("Evaluator")
            class_name = class_name[:index]
        except IndexError:
            pass

        return re.sub(r"([a-z])([A-Z])", r"\g<1> \g<2>", class_name)

    def get_config_dict(self) -> dict[str, Any]:
        """
        Return a dictionary with all meaningful configuration values of the evaluator to store in the model card.
        """
        return {}<|MERGE_RESOLUTION|>--- conflicted
+++ resolved
@@ -52,21 +52,15 @@
         pass
 
     def prefix_name_to_metrics(self, metrics: dict[str, float], name: str) -> dict[str, float]:
-        if not name:
-<<<<<<< HEAD
-            return metrics
-
         def maybe_to_float(value: Any) -> Any:
             try:
                 return float(value)
             except ValueError:
                 return value
 
+        if not name:
+            return {key: maybe_to_float(value) for key, value in metrics.items()}
         metrics = {name + "_" + key: maybe_to_float(value) for key, value in metrics.items()}
-=======
-            return {key: float(value) for key, value in metrics.items()}
-        metrics = {name + "_" + key: float(value) for key, value in metrics.items()}
->>>>>>> 63758e13
         if hasattr(self, "primary_metric") and not self.primary_metric.startswith(name + "_"):
             self.primary_metric = name + "_" + self.primary_metric
         return metrics
