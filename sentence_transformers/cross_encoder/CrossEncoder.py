
from transformers import AutoModelForSequenceClassification, AutoTokenizer, AutoConfig
import numpy as np
import logging
import os
from typing import Dict, Type, Callable, List
import transformers
import torch
from torch import nn
from torch.optim import Optimizer
from torch.utils.data import DataLoader
from tqdm.autonotebook import tqdm, trange
from .. import SentenceTransformer, util
from ..evaluation import SentenceEvaluator


logger = logging.getLogger(__name__)


class CrossEncoder():
    def __init__(self, model_name:str, num_labels:int = None, max_length:int = None, device:str = None, tokenizer_args:Dict = {},
                  automodel_args:Dict = {}, default_activation_function = None):
        """
        A CrossEncoder takes exactly two sentences / texts as input and either predicts
        a score or label for this sentence pair. It can for example predict the similarity of the sentence pair
        on a scale of 0 ... 1.

        It does not yield a sentence embedding and does not work for individually sentences.

<<<<<<< HEAD
        :param model_name: A model name from Hugging Face Hub that can be loaded with AutoModel, or a path to a local
            model. We provide several pre-trained CrossEncoder models that can be used for common tasks.
        :param num_labels: Number of labels of the classifier. If 1, the CrossEncoder is a regression model that
            outputs a continous score 0...1. If > 1, it output several scores that can be soft-maxed to get
            probability scores for the different classes.
        :param max_length: Max length for input sequences. Longer sequences will be truncated. If None, max
            length of the model will be used
=======
        :param model_name: Any model name from Huggingface Models Repository that can be loaded with AutoModel. We provide several pre-trained CrossEncoder models that can be used for common tasks
        :param num_labels: Number of labels of the classifier. If 1, the CrossEncoder is a regression model that outputs a continuous score 0...1. If > 1, it output several scores that can be soft-maxed to get probability scores for the different classes.
        :param max_length: Max length for input sequences. Longer sequences will be truncated. If None, max length of the model will be used
>>>>>>> 73b1f6fa
        :param device: Device that should be used for the model. If None, it will use CUDA if available.
        :param tokenizer_args: Arguments passed to AutoTokenizer
        :param automodel_args: Arguments passed to AutoModelForSequenceClassification
        :param default_activation_function: Callable (like nn.Sigmoid) about the default activation function that
            should be used on-top of model.predict(). If None. nn.Sigmoid() will be used if num_labels=1,
            else nn.Identity()
        """

        self.config = AutoConfig.from_pretrained(model_name)
        classifier_trained = True
        if self.config.architectures is not None:
            classifier_trained = any([arch.endswith('ForSequenceClassification') for arch in self.config.architectures])

        if num_labels is None and not classifier_trained:
            num_labels = 1

        if num_labels is not None:
            self.config.num_labels = num_labels

        self.model = AutoModelForSequenceClassification.from_pretrained(model_name, config=self.config, **automodel_args)
        self.tokenizer = AutoTokenizer.from_pretrained(model_name, **tokenizer_args)
        self.max_length = max_length

        if device is None:
            device = "cuda" if torch.cuda.is_available() else "cpu"
            logger.info("Use pytorch device: {}".format(device))

        self._target_device = torch.device(device)

        if default_activation_function is not None:
            self.default_activation_function = default_activation_function
            try:
                self.config.sbert_ce_default_activation_function = util.fullname(self.default_activation_function)
            except Exception as e:
                logger.warning("Was not able to update config about the default_activation_function: {}".format(str(e)) )
        elif hasattr(self.config, 'sbert_ce_default_activation_function') and self.config.sbert_ce_default_activation_function is not None:
            self.default_activation_function = util.import_from_string(self.config.sbert_ce_default_activation_function)()
        else:
            self.default_activation_function = nn.Sigmoid() if self.config.num_labels == 1 else nn.Identity()

    def smart_batching_collate(self, batch):
        texts = [[] for _ in range(len(batch[0].texts))]
        labels = []

        for example in batch:
            for idx, text in enumerate(example.texts):
                texts[idx].append(text.strip())

            labels.append(example.label)

        tokenized = self.tokenizer(*texts, padding=True, truncation='longest_first', return_tensors="pt", max_length=self.max_length)
        labels = torch.tensor(labels, dtype=torch.float if self.config.num_labels == 1 else torch.long).to(self._target_device)

        for name in tokenized:
            tokenized[name] = tokenized[name].to(self._target_device)

        return tokenized, labels

    def smart_batching_collate_text_only(self, batch):
        texts = [[] for _ in range(len(batch[0]))]

        for example in batch:
            for idx, text in enumerate(example):
                texts[idx].append(text.strip())

        tokenized = self.tokenizer(*texts, padding=True, truncation='longest_first', return_tensors="pt", max_length=self.max_length)

        for name in tokenized:
            tokenized[name] = tokenized[name].to(self._target_device)

        return tokenized

    def fit(self,
            train_dataloader: DataLoader,
            evaluator: SentenceEvaluator = None,
            epochs: int = 1,
            loss_fct = None,
            activation_fct = nn.Identity(),
            scheduler: str = 'WarmupLinear',
            warmup_steps: int = 10000,
            optimizer_class: Type[Optimizer] = torch.optim.AdamW,
            optimizer_params: Dict[str, object] = {'lr': 2e-5},
            weight_decay: float = 0.01,
            evaluation_steps: int = 0,
            output_path: str = None,
            save_best_model: bool = True,
            max_grad_norm: float = 1,
            use_amp: bool = False,
            callback: Callable[[float, int, int], None] = None,
            show_progress_bar: bool = True
            ):
        """
        Train the model with the given training objective
        Each training objective is sampled in turn for one batch.
        We sample only as many batches from each objective as there are in the smallest one
        to make sure of equal training with each dataset.

        :param train_dataloader: DataLoader with training InputExamples
        :param evaluator: An evaluator (sentence_transformers.evaluation) evaluates the model performance during training on held-out dev data. It is used to determine the best model that is saved to disc.
        :param epochs: Number of epochs for training
        :param loss_fct: Which loss function to use for training. If None, will use nn.BCEWithLogitsLoss() if self.config.num_labels == 1 else nn.CrossEntropyLoss()
        :param activation_fct: Activation function applied on top of logits output of model.
        :param scheduler: Learning rate scheduler. Available schedulers: constantlr, warmupconstant, warmuplinear, warmupcosine, warmupcosinewithhardrestarts
        :param warmup_steps: Behavior depends on the scheduler. For WarmupLinear (default), the learning rate is increased from o up to the maximal learning rate. After these many training steps, the learning rate is decreased linearly back to zero.
        :param optimizer_class: Optimizer
        :param optimizer_params: Optimizer parameters
        :param weight_decay: Weight decay for model parameters
        :param evaluation_steps: If > 0, evaluate the model using evaluator after each number of training steps
        :param output_path: Storage path for the model and evaluation files
        :param save_best_model: If true, the best model (according to evaluator) is stored at output_path
        :param max_grad_norm: Used for gradient normalization.
        :param use_amp: Use Automatic Mixed Precision (AMP). Only for Pytorch >= 1.6.0
        :param callback: Callback function that is invoked after each evaluation.
                It must accept the following three parameters in this order:
                `score`, `epoch`, `steps`
        :param show_progress_bar: If True, output a tqdm progress bar
        """
        train_dataloader.collate_fn = self.smart_batching_collate

        if use_amp:
            from torch.cuda.amp import autocast
            scaler = torch.cuda.amp.GradScaler()

        self.model.to(self._target_device)

        if output_path is not None:
            os.makedirs(output_path, exist_ok=True)

        self.best_score = -9999999
        num_train_steps = int(len(train_dataloader) * epochs)

        # Prepare optimizers
        param_optimizer = list(self.model.named_parameters())

        no_decay = ['bias', 'LayerNorm.bias', 'LayerNorm.weight']
        optimizer_grouped_parameters = [
            {'params': [p for n, p in param_optimizer if not any(nd in n for nd in no_decay)], 'weight_decay': weight_decay},
            {'params': [p for n, p in param_optimizer if any(nd in n for nd in no_decay)], 'weight_decay': 0.0}
        ]

        optimizer = optimizer_class(optimizer_grouped_parameters, **optimizer_params)

        if isinstance(scheduler, str):
            scheduler = SentenceTransformer._get_scheduler(optimizer, scheduler=scheduler, warmup_steps=warmup_steps, t_total=num_train_steps)

        if loss_fct is None:
            loss_fct = nn.BCEWithLogitsLoss() if self.config.num_labels == 1 else nn.CrossEntropyLoss()


        skip_scheduler = False
        for epoch in trange(epochs, desc="Epoch", disable=not show_progress_bar):
            training_steps = 0
            self.model.zero_grad()
            self.model.train()

            for features, labels in tqdm(train_dataloader, desc="Iteration", smoothing=0.05, disable=not show_progress_bar):
                if use_amp:
                    with autocast():
                        model_predictions = self.model(**features, return_dict=True)
                        logits = activation_fct(model_predictions.logits)
                        if self.config.num_labels == 1:
                            logits = logits.view(-1)
                        loss_value = loss_fct(logits, labels)

                    scale_before_step = scaler.get_scale()
                    scaler.scale(loss_value).backward()
                    scaler.unscale_(optimizer)
                    torch.nn.utils.clip_grad_norm_(self.model.parameters(), max_grad_norm)
                    scaler.step(optimizer)
                    scaler.update()

                    skip_scheduler = scaler.get_scale() != scale_before_step
                else:
                    model_predictions = self.model(**features, return_dict=True)
                    logits = activation_fct(model_predictions.logits)
                    if self.config.num_labels == 1:
                        logits = logits.view(-1)
                    loss_value = loss_fct(logits, labels)
                    loss_value.backward()
                    torch.nn.utils.clip_grad_norm_(self.model.parameters(), max_grad_norm)
                    optimizer.step()

                optimizer.zero_grad()

                if not skip_scheduler:
                    scheduler.step()

                training_steps += 1

                if evaluator is not None and evaluation_steps > 0 and training_steps % evaluation_steps == 0:
                    self._eval_during_training(evaluator, output_path, save_best_model, epoch, training_steps, callback)

                    self.model.zero_grad()
                    self.model.train()

            if evaluator is not None:
                self._eval_during_training(evaluator, output_path, save_best_model, epoch, -1, callback)



    def predict(self, sentences: List[List[str]],
               batch_size: int = 32,
               show_progress_bar: bool = None,
               num_workers: int = 0,
               activation_fct = None,
               apply_softmax = False,
               convert_to_numpy: bool = True,
               convert_to_tensor: bool = False
               ):
        """
        Performs predicts with the CrossEncoder on the given sentence pairs.

        :param sentences: A list of sentence pairs [[Sent1, Sent2], [Sent3, Sent4]]
        :param batch_size: Batch size for encoding
        :param show_progress_bar: Output progress bar
        :param num_workers: Number of workers for tokenization
        :param activation_fct: Activation function applied on the logits output of the CrossEncoder. If None, nn.Sigmoid() will be used if num_labels=1, else nn.Identity
        :param convert_to_numpy: Convert the output to a numpy matrix.
        :param apply_softmax: If there are more than 2 dimensions and apply_softmax=True, applies softmax on the logits output
        :param convert_to_tensor: Convert the output to a tensor.
        :return: Predictions for the passed sentence pairs
        """
        input_was_string = False
        if isinstance(sentences[0], str):  # Cast an individual sentence to a list with length 1
            sentences = [sentences]
            input_was_string = True

        inp_dataloader = DataLoader(sentences, batch_size=batch_size, collate_fn=self.smart_batching_collate_text_only, num_workers=num_workers, shuffle=False)

        if show_progress_bar is None:
            show_progress_bar = (logger.getEffectiveLevel() == logging.INFO or logger.getEffectiveLevel() == logging.DEBUG)

        iterator = inp_dataloader
        if show_progress_bar:
            iterator = tqdm(inp_dataloader, desc="Batches")

        if activation_fct is None:
            activation_fct = self.default_activation_function

        pred_scores = []
        self.model.eval()
        self.model.to(self._target_device)
        with torch.no_grad():
            for features in iterator:
                model_predictions = self.model(**features, return_dict=True)
                logits = activation_fct(model_predictions.logits)

                if apply_softmax and len(logits[0]) > 1:
                    logits = torch.nn.functional.softmax(logits, dim=1)
                pred_scores.extend(logits)

        if self.config.num_labels == 1:
            pred_scores = [score[0] for score in pred_scores]

        if convert_to_tensor:
            pred_scores = torch.stack(pred_scores)
        elif convert_to_numpy:
            pred_scores = np.asarray([score.cpu().detach().numpy() for score in pred_scores])

        if input_was_string:
            pred_scores = pred_scores[0]

        return pred_scores


    def _eval_during_training(self, evaluator, output_path, save_best_model, epoch, steps, callback):
        """Runs evaluation during the training"""
        if evaluator is not None:
            score = evaluator(self, output_path=output_path, epoch=epoch, steps=steps)
            if callback is not None:
                callback(score, epoch, steps)
            if score > self.best_score:
                self.best_score = score
                if save_best_model:
                    self.save(output_path)

    def save(self, path):
        """
        Saves all model and tokenizer to path
        """
        if path is None:
            return

        logger.info("Save model to {}".format(path))
        self.model.save_pretrained(path)
        self.tokenizer.save_pretrained(path)

    def save_pretrained(self, path):
        """
        Same function as save
        """
        return self.save(path)
<|MERGE_RESOLUTION|>--- conflicted
+++ resolved
@@ -27,19 +27,13 @@
 
         It does not yield a sentence embedding and does not work for individually sentences.
 
-<<<<<<< HEAD
         :param model_name: A model name from Hugging Face Hub that can be loaded with AutoModel, or a path to a local
             model. We provide several pre-trained CrossEncoder models that can be used for common tasks.
         :param num_labels: Number of labels of the classifier. If 1, the CrossEncoder is a regression model that
-            outputs a continous score 0...1. If > 1, it output several scores that can be soft-maxed to get
+            outputs a continuous score 0...1. If > 1, it output several scores that can be soft-maxed to get
             probability scores for the different classes.
         :param max_length: Max length for input sequences. Longer sequences will be truncated. If None, max
             length of the model will be used
-=======
-        :param model_name: Any model name from Huggingface Models Repository that can be loaded with AutoModel. We provide several pre-trained CrossEncoder models that can be used for common tasks
-        :param num_labels: Number of labels of the classifier. If 1, the CrossEncoder is a regression model that outputs a continuous score 0...1. If > 1, it output several scores that can be soft-maxed to get probability scores for the different classes.
-        :param max_length: Max length for input sequences. Longer sequences will be truncated. If None, max length of the model will be used
->>>>>>> 73b1f6fa
         :param device: Device that should be used for the model. If None, it will use CUDA if available.
         :param tokenizer_args: Arguments passed to AutoTokenizer
         :param automodel_args: Arguments passed to AutoModelForSequenceClassification
