"""

"""
from torch.utils.data import  IterableDataset
import numpy as np
from typing import List
from ..readers import InputExample
import logging

<<<<<<< HEAD
class SentenceLabelDataset(IterableDataset):
=======

logger = logging.getLogger(__name__)

class SentenceLabelDataset(Dataset):
>>>>>>> ce93c134
    """
    This dataset can be used for some specific Triplet Losses like BATCH_HARD_TRIPLET_LOSS which requires
    multiple examples with the same label in a batch.

    It draws n consecutive, random and unique samples from one label at a time. This is repeated for each label.

    Labels with fewer than n unique samples are ignored.
    This also applied to drawing without replacement, once less than n samples remain for a label, it is skipped.

    This *DOES NOT* check if there are more labels than the batch is large or if the batch size is divisible
    by the samples drawn per label.
    """
    def __init__(self, examples: List[InputExample], samples_per_label: int = 2, with_replacement: bool = False):
        """
        Creates a LabelSampler for a SentenceLabelDataset.

        :param examples:
            a list with InputExamples
        :param samples_per_label:
            the number of consecutive, random and unique samples drawn per label. Batch size should be a multiple of samples_per_label
        :param with_replacement:
            if this is True, then each sample is drawn at most once (depending on the total number of samples per label).
            if this is False, then one sample can be drawn in multiple draws, but still not multiple times in the same
            drawing.
        """
<<<<<<< HEAD
        super().__init__()
=======
        self.model = model
        self.groups_right_border = []
        self.grouped_inputs = []
        self.grouped_labels = []
        self.num_labels = 0
        self.max_processes = min(max_processes, cpu_count())
        self.chunk_size = chunk_size
        self.parallel_tokenization = parallel_tokenization

        if self.parallel_tokenization:
            if multiprocessing.get_start_method() != 'fork':
                logger.info("Parallel tokenization is only available on Unix systems which allow to fork processes. Fall back to sequential tokenization")
                self.parallel_tokenization = False

        self.convert_input_examples(examples, model)

        self.idxs = np.arange(len(self.grouped_inputs))

        self.provide_positive = provide_positive
        self.provide_negative = provide_negative


    def convert_input_examples(self, examples: List[InputExample], model: SentenceTransformer):
        """
        Converts input examples to a SentenceLabelDataset.

        Assumes only one sentence per InputExample and labels as integers from 0 to max_num_labels
        and should be used in combination with dataset_reader.LabelSentenceReader.
>>>>>>> ce93c134

        self.samples_per_label = samples_per_label

        #Group examples by label
        label2ex = {}
        for example in examples:
            if example.label not in label2ex:
                label2ex[example.label] = []
            label2ex[example.label].append(example)

<<<<<<< HEAD
        #Include only labels with at least 2 examples
        self.grouped_inputs = []
        self.groups_right_border = []
        num_labels = 0

        for label, label_examples in label2ex.items():
            if len(label_examples) >= self.samples_per_label:
                self.grouped_inputs.extend(label_examples)
                self.groups_right_border.append(len(self.grouped_inputs))  # At which position does this label group / bucket end?
                num_labels += 1

        self.label_range = np.arange(num_labels)
        self.with_replacement = with_replacement
        np.random.shuffle(self.label_range)

        logging.info("SentenceLabelDataset: {} examples, from which {} examples could be used (those labels appeared at least {} times). {} different labels found.".format(len(examples), len(self.grouped_inputs), self.samples_per_label, num_labels ))

    def __iter__(self):
        label_idx = 0
        count = 0
        already_seen = {}
        while count < len(self.grouped_inputs):
            label = self.label_range[label_idx]
            if label not in already_seen:
                already_seen[label] = set()

            left_border = 0 if label == 0 else self.groups_right_border[label-1]
            right_border = self.groups_right_border[label]

            if self.with_replacement:
                selection = np.arange(left_border, right_border)
            else:
                selection = [i for i in np.arange(left_border, right_border) if i not in already_seen[label]]

            if len(selection) >= self.samples_per_label:
                for element_idx in np.random.choice(selection, self.samples_per_label, replace=False):
                    count += 1
                    already_seen[label].add(element_idx)
                    yield self.grouped_inputs[element_idx]

            label_idx += 1
            if label_idx >= len(self.label_range):
                label_idx = 0
                already_seen = {}
                np.random.shuffle(self.label_range)
=======
        inputs = []
        labels = []

        label_sent_mapping = {}
        too_long = 0
        label_type = None

        logger.info("Start tokenization")
        if not self.parallel_tokenization or self.max_processes == 1 or len(examples) <= self.chunk_size:
            tokenized_texts = [self.tokenize_example(example) for example in examples]
        else:
            logger.info("Use multi-process tokenization with {} processes".format(self.max_processes))
            self.model.to('cpu')
            with Pool(self.max_processes) as p:
                tokenized_texts = list(p.imap(self.tokenize_example, examples, chunksize=self.chunk_size))

        # Group examples and labels
        # Add examples with the same label to the same dict
        for ex_index, example in enumerate(tqdm(examples, desc="Convert dataset")):
            if label_type is None:
                if isinstance(example.label, int):
                    label_type = torch.long
                elif isinstance(example.label, float):
                    label_type = torch.float
            tokenized_text = tokenized_texts[ex_index][0]

            if hasattr(model, 'max_seq_length') and model.max_seq_length is not None and model.max_seq_length > 0 and len(tokenized_text) > model.max_seq_length:
                too_long += 1

            if example.label in label_sent_mapping:
                label_sent_mapping[example.label].append(ex_index)
            else:
                label_sent_mapping[example.label] = [ex_index]

            inputs.append(tokenized_text)
            labels.append(example.label)

        # Group sentences, such that sentences with the same label
        # are besides each other. Only take labels with at least 2 examples
        distinct_labels = list(label_sent_mapping.keys())
        for i in range(len(distinct_labels)):
            label = distinct_labels[i]
            if len(label_sent_mapping[label]) >= 2:
                self.grouped_inputs.extend([inputs[j] for j in label_sent_mapping[label]])
                self.grouped_labels.extend([labels[j] for j in label_sent_mapping[label]])
                self.groups_right_border.append(len(self.grouped_inputs)) #At which position does this label group / bucket end?
                self.num_labels += 1

        self.grouped_labels = torch.tensor(self.grouped_labels, dtype=label_type)
        logger.info("Num sentences: %d" % (len(self.grouped_inputs)))
        logger.info("Sentences longer than max_seqence_length: {}".format(too_long))
        logger.info("Number of labels with >1 examples: {}".format(len(distinct_labels)))


    def tokenize_example(self, example):
        if example.texts_tokenized is not None:
            return example.texts_tokenized

        return [self.model.tokenize(text) for text in example.texts]

    def __getitem__(self, item):
        if not self.provide_positive and not self.provide_negative:
            return [self.grouped_inputs[item]], self.grouped_labels[item]

        # Anchor element
        anchor = self.grouped_inputs[item]

        # Check start and end position for this label in our list of grouped sentences
        group_idx = bisect.bisect_right(self.groups_right_border, item)
        left_border = 0 if group_idx == 0 else self.groups_right_border[group_idx - 1]
        right_border = self.groups_right_border[group_idx]

        if self.provide_positive:
            positive_item_idx = np.random.choice(np.concatenate([self.idxs[left_border:item], self.idxs[item + 1:right_border]]))
            positive = self.grouped_inputs[positive_item_idx]
        else:
            positive = []

        if self.provide_negative:
            negative_item_idx = np.random.choice(np.concatenate([self.idxs[0:left_border], self.idxs[right_border:]]))
            negative = self.grouped_inputs[negative_item_idx]
        else:
            negative = []

        return [anchor, positive, negative], self.grouped_labels[item]

>>>>>>> ce93c134

    def __len__(self):
        return len(self.grouped_inputs)<|MERGE_RESOLUTION|>--- conflicted
+++ resolved
@@ -7,14 +7,9 @@
 from ..readers import InputExample
 import logging
 
-<<<<<<< HEAD
-class SentenceLabelDataset(IterableDataset):
-=======
-
 logger = logging.getLogger(__name__)
 
-class SentenceLabelDataset(Dataset):
->>>>>>> ce93c134
+class SentenceLabelDataset(IterableDataset):
     """
     This dataset can be used for some specific Triplet Losses like BATCH_HARD_TRIPLET_LOSS which requires
     multiple examples with the same label in a batch.
@@ -40,38 +35,7 @@
             if this is False, then one sample can be drawn in multiple draws, but still not multiple times in the same
             drawing.
         """
-<<<<<<< HEAD
         super().__init__()
-=======
-        self.model = model
-        self.groups_right_border = []
-        self.grouped_inputs = []
-        self.grouped_labels = []
-        self.num_labels = 0
-        self.max_processes = min(max_processes, cpu_count())
-        self.chunk_size = chunk_size
-        self.parallel_tokenization = parallel_tokenization
-
-        if self.parallel_tokenization:
-            if multiprocessing.get_start_method() != 'fork':
-                logger.info("Parallel tokenization is only available on Unix systems which allow to fork processes. Fall back to sequential tokenization")
-                self.parallel_tokenization = False
-
-        self.convert_input_examples(examples, model)
-
-        self.idxs = np.arange(len(self.grouped_inputs))
-
-        self.provide_positive = provide_positive
-        self.provide_negative = provide_negative
-
-
-    def convert_input_examples(self, examples: List[InputExample], model: SentenceTransformer):
-        """
-        Converts input examples to a SentenceLabelDataset.
-
-        Assumes only one sentence per InputExample and labels as integers from 0 to max_num_labels
-        and should be used in combination with dataset_reader.LabelSentenceReader.
->>>>>>> ce93c134
 
         self.samples_per_label = samples_per_label
 
@@ -82,7 +46,6 @@
                 label2ex[example.label] = []
             label2ex[example.label].append(example)
 
-<<<<<<< HEAD
         #Include only labels with at least 2 examples
         self.grouped_inputs = []
         self.groups_right_border = []
@@ -98,7 +61,7 @@
         self.with_replacement = with_replacement
         np.random.shuffle(self.label_range)
 
-        logging.info("SentenceLabelDataset: {} examples, from which {} examples could be used (those labels appeared at least {} times). {} different labels found.".format(len(examples), len(self.grouped_inputs), self.samples_per_label, num_labels ))
+        logger.info("SentenceLabelDataset: {} examples, from which {} examples could be used (those labels appeared at least {} times). {} different labels found.".format(len(examples), len(self.grouped_inputs), self.samples_per_label, num_labels ))
 
     def __iter__(self):
         label_idx = 0
@@ -128,94 +91,6 @@
                 label_idx = 0
                 already_seen = {}
                 np.random.shuffle(self.label_range)
-=======
-        inputs = []
-        labels = []
-
-        label_sent_mapping = {}
-        too_long = 0
-        label_type = None
-
-        logger.info("Start tokenization")
-        if not self.parallel_tokenization or self.max_processes == 1 or len(examples) <= self.chunk_size:
-            tokenized_texts = [self.tokenize_example(example) for example in examples]
-        else:
-            logger.info("Use multi-process tokenization with {} processes".format(self.max_processes))
-            self.model.to('cpu')
-            with Pool(self.max_processes) as p:
-                tokenized_texts = list(p.imap(self.tokenize_example, examples, chunksize=self.chunk_size))
-
-        # Group examples and labels
-        # Add examples with the same label to the same dict
-        for ex_index, example in enumerate(tqdm(examples, desc="Convert dataset")):
-            if label_type is None:
-                if isinstance(example.label, int):
-                    label_type = torch.long
-                elif isinstance(example.label, float):
-                    label_type = torch.float
-            tokenized_text = tokenized_texts[ex_index][0]
-
-            if hasattr(model, 'max_seq_length') and model.max_seq_length is not None and model.max_seq_length > 0 and len(tokenized_text) > model.max_seq_length:
-                too_long += 1
-
-            if example.label in label_sent_mapping:
-                label_sent_mapping[example.label].append(ex_index)
-            else:
-                label_sent_mapping[example.label] = [ex_index]
-
-            inputs.append(tokenized_text)
-            labels.append(example.label)
-
-        # Group sentences, such that sentences with the same label
-        # are besides each other. Only take labels with at least 2 examples
-        distinct_labels = list(label_sent_mapping.keys())
-        for i in range(len(distinct_labels)):
-            label = distinct_labels[i]
-            if len(label_sent_mapping[label]) >= 2:
-                self.grouped_inputs.extend([inputs[j] for j in label_sent_mapping[label]])
-                self.grouped_labels.extend([labels[j] for j in label_sent_mapping[label]])
-                self.groups_right_border.append(len(self.grouped_inputs)) #At which position does this label group / bucket end?
-                self.num_labels += 1
-
-        self.grouped_labels = torch.tensor(self.grouped_labels, dtype=label_type)
-        logger.info("Num sentences: %d" % (len(self.grouped_inputs)))
-        logger.info("Sentences longer than max_seqence_length: {}".format(too_long))
-        logger.info("Number of labels with >1 examples: {}".format(len(distinct_labels)))
-
-
-    def tokenize_example(self, example):
-        if example.texts_tokenized is not None:
-            return example.texts_tokenized
-
-        return [self.model.tokenize(text) for text in example.texts]
-
-    def __getitem__(self, item):
-        if not self.provide_positive and not self.provide_negative:
-            return [self.grouped_inputs[item]], self.grouped_labels[item]
-
-        # Anchor element
-        anchor = self.grouped_inputs[item]
-
-        # Check start and end position for this label in our list of grouped sentences
-        group_idx = bisect.bisect_right(self.groups_right_border, item)
-        left_border = 0 if group_idx == 0 else self.groups_right_border[group_idx - 1]
-        right_border = self.groups_right_border[group_idx]
-
-        if self.provide_positive:
-            positive_item_idx = np.random.choice(np.concatenate([self.idxs[left_border:item], self.idxs[item + 1:right_border]]))
-            positive = self.grouped_inputs[positive_item_idx]
-        else:
-            positive = []
-
-        if self.provide_negative:
-            negative_item_idx = np.random.choice(np.concatenate([self.idxs[0:left_border], self.idxs[right_border:]]))
-            negative = self.grouped_inputs[negative_item_idx]
-        else:
-            negative = []
-
-        return [anchor, positive, negative], self.grouped_labels[item]
-
->>>>>>> ce93c134
 
     def __len__(self):
         return len(self.grouped_inputs)